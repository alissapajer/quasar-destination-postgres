{
<<<<<<< HEAD
  "precog-quasar": "188.0.1-778069b",
=======
  "precog-quasar": "188.0.2",
>>>>>>> 606884e6
  "precog-qdata": "15.0.15"
}<|MERGE_RESOLUTION|>--- conflicted
+++ resolved
@@ -1,8 +1,4 @@
 {
-<<<<<<< HEAD
-  "precog-quasar": "188.0.1-778069b",
-=======
-  "precog-quasar": "188.0.2",
->>>>>>> 606884e6
+  "precog-quasar": "188.0.2-08c14f3",
   "precog-qdata": "15.0.15"
 }