import scala.collection.Seq

performMavenCentralSync in ThisBuild := false   // basically just ignores all the sonatype sync parts of things

publishAsOSSProject in ThisBuild := true

homepage in ThisBuild := Some(url("https://github.com/slamdata/quasar-destination-postgres"))

scmInfo in ThisBuild := Some(ScmInfo(
  url("https://github.com/slamdata/quasar-destination-postgres"),
  "scm:git@github.com:slamdata/quasar-destination-postgres.git"))

val DoobieVersion = "0.8.8"

lazy val root = project
  .in(file("."))
  .settings(noPublishSettings)
  .aggregate(core)

lazy val core = project
  .in(file("core"))
  .settings(
    name := "quasar-destination-postgres",

    quasarPluginName := "postgres",

    quasarPluginQuasarVersion := IO.read(file("./quasar-version")).trim,

    quasarPluginDestinationFqcn := Some("quasar.plugin.postgres.PostgresDestinationModule$"),

    /** Specify managed dependencies here instead of with `libraryDependencies`.
      * Do not include quasar libs, they will be included based on the value of
      * `quasarPluginQuasarVersion`.
      */
    quasarPluginDependencies ++= Seq(
      "org.slf4s"    %% "slf4s-api"       % "1.7.25",
      "org.tpolecat" %% "doobie-core"     % DoobieVersion,
      "org.tpolecat" %% "doobie-hikari"   % DoobieVersion,
      // Some trickery to be able to use a lower version in quasarPluginDependencies
      // With a normal libraryDependencies just adding
      // `"org.postgresql" % "postgresql" % "42.2.8" force()` should work
      // Now doing an exclude and readd instead.
      "org.tpolecat" %% "doobie-postgres" % DoobieVersion  exclude("org.postgresql", "postgresql"),
      // can't use 42.2.9 because it includes https://github.com/pgjdbc/pgjdbc/pull/1612
      // which at least needs https://github.com/pgjdbc/pgjdbc/pull/1658

      // Note that it looks like setSeconds is still incorrect even in current master
      // https://github.com/pgjdbc/pgjdbc/blob/2972add8e47d747655585fc423ac75c609f21c11/pgjdbc/src/main/java/org/postgresql/util/PGInterval.java#L369-L387
      // (i.e. after PR 1658), given the stacktrace 
      // https://gist.github.com/rintcius/c09bde9e5a6a6efec7461617e7fe4ca9
      "org.postgresql" % "postgresql" % "42.2.8"
    ),

    libraryDependencies ++= Seq(
      "com.github.tototoshi" %% "scala-csv" % "1.3.6" % Test,
<<<<<<< HEAD
      "com.slamdata" %% "qdata-core" % "10.0.35" % Test,
=======
      "com.slamdata" %% "qdata-core" % "11.0.6" % Test,
>>>>>>> ea8aae89
      "com.slamdata" %% "quasar-foundation" % quasarPluginQuasarVersion.value % "test->test" classifier "tests",
      "io.argonaut" %% "argonaut-scalaz" % "6.2.3" % Test
    ))
  .enablePlugins(AutomateHeaderPlugin, QuasarPlugin)<|MERGE_RESOLUTION|>--- conflicted
+++ resolved
@@ -53,11 +53,7 @@
 
     libraryDependencies ++= Seq(
       "com.github.tototoshi" %% "scala-csv" % "1.3.6" % Test,
-<<<<<<< HEAD
-      "com.slamdata" %% "qdata-core" % "10.0.35" % Test,
-=======
       "com.slamdata" %% "qdata-core" % "11.0.6" % Test,
->>>>>>> ea8aae89
       "com.slamdata" %% "quasar-foundation" % quasarPluginQuasarVersion.value % "test->test" classifier "tests",
       "io.argonaut" %% "argonaut-scalaz" % "6.2.3" % Test
     ))
